--- conflicted
+++ resolved
@@ -78,12 +78,7 @@
     /// 1) pop task from queue (or wait a bit)
     /// 2) run computation over task
     /// 3) update task according to computation result
-<<<<<<< HEAD
-    ///    Return true if should continue or false otherwise
-=======
-    ///
     /// Return true if should continue or false otherwise
->>>>>>> 1e490aed
     pub async fn run(&mut self) -> anyhow::Result<bool> {
         // Implement limiting amount of tasks per worker
         if let Some(limit) = self.options.task_limit {
